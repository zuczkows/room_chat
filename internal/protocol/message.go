--- conflicted
+++ resolved
@@ -43,14 +43,9 @@
 	User      string        `json:"user,omitempty"`
 	RequestID string        `json:"request_id,omitempty"`
 	Channel   string        `json:"channel,omitempty"`
-<<<<<<< HEAD
 	CreatedAt time.Time     `json:"created_at"`
-	*Response `json:"response,omitempty"`
-	*Push     `json:"push,omitempty"`
-=======
 	Response  *Response     `json:"response,omitempty"`
 	Push      *Push         `json:"push,omitempty"`
->>>>>>> 48e19c91
 	Request
 }
 
