package server

import (
	"context"
	"errors"
	"fmt"
	"log"
	"log/slog"
	"net/http"
	"sync"
	"time"

	"github.com/gorilla/websocket"
	"github.com/zuczkows/room-chat/internal/chat"
	"github.com/zuczkows/room-chat/internal/config"
	"github.com/zuczkows/room-chat/internal/connection"
	"github.com/zuczkows/room-chat/internal/handlers"
	"github.com/zuczkows/room-chat/internal/middleware"
	"github.com/zuczkows/room-chat/internal/protocol"
	"github.com/zuczkows/room-chat/internal/storage"
	"github.com/zuczkows/room-chat/internal/user"
	"github.com/zuczkows/room-chat/internal/utils"
)

const (
	ReadBufferSize  = 1024
	WriteBufferSize = 1024
)

const (
	MissingToken                = "Missing token."
	ClientNotFound              = "Client not found for login."
	MissingOrInvalidCredentials = "Missing or invalid credentials."
	InternalServerError         = "Internal sever error."
	AlreadyLoggedIn             = "Already logged in."
	AlreadyInChannel            = "You are already in this channel."
)

func getUpgraderWithConfig(cfg *config.Config) websocket.Upgrader {
	return websocket.Upgrader{
		ReadBufferSize:  ReadBufferSize,
		WriteBufferSize: WriteBufferSize,
		CheckOrigin:     createOriginChecker(cfg),
	}
}

func createOriginChecker(cfg *config.Config) func(*http.Request) bool {
	return func(r *http.Request) bool {
		origin := r.Header.Get("Origin")
		return cfg.Server.IsOriginAllowed(origin)
	}
}

type Clients map[string]*connection.Client

type Server struct {
	clients         Clients
	userManager     *user.SessionManager
	channelManager  *chat.ChannelManager
	register        chan *connection.Client
	unregister      chan *connection.Client
	dispatchMessage chan protocol.Message
	mu              sync.RWMutex
	logger          *slog.Logger
	config          *config.Config
	server          *http.Server
	userService     *user.Service
	storage         *storage.MessageIndexer
}

func NewServer(logger *slog.Logger, cfg *config.Config, userService *user.Service, storage *storage.MessageIndexer, channelManager *chat.ChannelManager) *Server {
	return &Server{
		clients:         make(Clients),
		userManager:     user.NewSessionManager(logger),
		channelManager:  channelManager,
		register:        make(chan *connection.Client),
		unregister:      make(chan *connection.Client),
		dispatchMessage: make(chan protocol.Message),
		logger:          logger,
		config:          cfg,
		userService:     userService,
		storage:         storage,
	}
}

func (s *Server) Start() {
	mux := http.NewServeMux()
	userHandler := handlers.NewUserHandler(s.userService, s.logger, s.storage, s.channelManager)
	authMiddleware := middleware.NewAuthMiddleware(s.userService, s.logger)

	mux.HandleFunc("GET /ws", s.ServeWS)
	mux.HandleFunc("POST /api/register", userHandler.HandleRegister)
	mux.Handle("PUT /api/profile", authMiddleware.BasicAuth(http.HandlerFunc(userHandler.HandleUpdate)))
	mux.Handle("POST /channel/messages", authMiddleware.BasicAuth(http.HandlerFunc(userHandler.HandleListMessages)))
	s.server = &http.Server{
		Addr:         fmt.Sprintf(":%d", s.config.Server.Port),
		Handler:      mux,
		ReadTimeout:  15 * time.Second,
		WriteTimeout: 15 * time.Second,
		IdleTimeout:  60 * time.Second,
	}
	s.logger.Info("Starting server", "address", s.config.Server.Port)
	log.Fatal(s.server.ListenAndServe())
}

func (s *Server) Run() {
	for {
		select {
		case client := <-s.register:
			s.addClient(client)
		case client := <-s.unregister:
			s.removeClient(client)
		case message := <-s.dispatchMessage:
			s.handleMessage(message)
		}

	}
}

func (s *Server) ServeWS(w http.ResponseWriter, r *http.Request) {
	upgrader := getUpgraderWithConfig(s.config)
	conn, err := upgrader.Upgrade(w, r, nil)
	if err != nil {
		s.logger.Error("WebSocket upgrade failed", slog.Any("error", err))
		return
	}

	client := connection.NewClient(conn, s.unregister, s.dispatchMessage, s.logger)

	s.register <- client
	go client.ReadMessages()
	go client.WriteMessages()

}

func (s *Server) handleMessage(message protocol.Message) {
	switch message.Action {
	case protocol.MesageActionJoin:
		s.handleJoinChannel(message)
	case protocol.MessageActionLeave:
		s.handleLeaveChannel(message)
	case protocol.MessageActionText:
		s.handleSendMessage(message)
	case protocol.LoginAction:
		s.handleLogin(message)
	}
}

func (s *Server) handleLogin(message protocol.Message) {
	s.mu.Lock()
	defer s.mu.Unlock()

	senderClient, exists := s.clients[message.ClientID]
	if !exists {
		s.logger.Error(ClientNotFound, slog.String("clientID", message.ClientID))
		return
	}
	if message.Request.Token == "" {
		s.sendError(senderClient, MissingToken, message.RequestID, protocol.AuthorizationError)
		return
	}

	username, password, ok := utils.ParseBasicAuth(message.Request.Token)
	if !ok {
		s.sendError(senderClient, MissingOrInvalidCredentials, message.RequestID, protocol.AuthorizationError)
		return
	}
	profile, err := s.userService.Login(context.Background(), username, password)
	if err != nil {
		switch {
		case errors.Is(err, user.ErrUserNotFound):
			s.logger.Info("login attempt with wrong username",
				slog.String("username", username))
			s.sendError(senderClient, "invalid username or password", message.RequestID, protocol.AuthorizationError)
		case errors.Is(err, user.ErrInvalidPassword):
			s.logger.Info("login attempt with wrong password",
				slog.String("username", username))
			s.sendError(senderClient, "invalid username or password", message.RequestID, protocol.AuthorizationError)
		default:
			s.logger.Error("login internal service error", slog.String("username", username), slog.Any("error", err))
			s.sendError(senderClient, InternalServerError, message.RequestID, protocol.InternalServerError)
		}
		return
	}

	if senderClient.IsAuthenticated() {
		s.sendError(senderClient, AlreadyLoggedIn, message.RequestID, protocol.ValidationError)
		return
	}
	senderClient.Authenticate(profile.Username)
	s.userManager.AddClientToUser(username, senderClient, profile)

	s.sendResponse(senderClient, fmt.Sprintf("Welcome %s!", profile.Username), message.RequestID)
}

func (s *Server) handleJoinChannel(message protocol.Message) {
	user, err := s.userManager.GetUser(message.User)
	if err != nil {
		s.logger.Error("User not found for join channel", slog.String("user", message.User))
		return
	}
	s.mu.Lock()
	senderClient, exists := s.clients[message.ClientID]
	if !exists {
		s.mu.Unlock()
		s.logger.Error("Client not found for login", slog.String("clientID", message.ClientID))
		return
	}
	channel := s.channelManager.GetOrCreate(message.Channel, s.logger, s.userManager, s.storage)

	err = s.channelManager.AddUser(message.Channel, user.Username())
	if err != nil {
		s.mu.Unlock()
		switch {
		case errors.Is(err, chat.ErrUserAlreadyExists):
			s.sendError(senderClient, AlreadyInChannel, message.RequestID, protocol.ConflictError)
		default:
			s.logger.Error("unexpected error adding user to channel", slog.String("user", user.Username()), slog.String("channel", message.Channel), slog.Any("error", err))
			s.sendError(senderClient, InternalServerError, message.RequestID, protocol.InternalServerError)
		}
		return
	}

	user.AddChannel(message.Channel)
	s.mu.Unlock()
	s.sendResponse(senderClient, fmt.Sprintf("Welcome in channel %s!", message.Channel), message.RequestID)
	channel.SendWelcomeMessage(user.Username())
}

func (s *Server) handleSendMessage(message protocol.Message) {
	s.mu.RLock()
	senderClient, exists := s.clients[message.ClientID]
	if !exists {
		s.mu.RUnlock()
		s.logger.Error("Client not found for send message", slog.String("clientID", message.ClientID))
		return
	}

	channel, err := s.channelManager.Get(message.Channel)
	s.mu.RUnlock()

<<<<<<< HEAD
	if err != nil {
		s.sendError(senderClient, fmt.Sprintf("Channel does not exist: %s", message.Channel), message.RequestID, "validation")
	}

	username := senderClient.GetUser()
	if !s.channelManager.IsUserAMember(message.Channel, username) {
		s.sendError(senderClient, fmt.Sprintf("You are not a member of this channel: %s", message.Channel), message.RequestID, "forbidden")
		return
	}
	s.sendResponse(senderClient, "message sent", message.RequestID)
	channel.SendMessage(message)
=======
	if !exists {
		s.sendError(senderClient,
			fmt.Sprintf("Channel does not exist: %s", message.Channel), message.RequestID, protocol.ValidationError)
		return
	}

	username := senderClient.GetUser()
	if !channel.HasUser(username) {
		s.sendError(senderClient, fmt.Sprintf("You are not a member of this channel: %s", message.Channel), message.RequestID, protocol.ForbiddenError)
		return
	}
	s.sendResponse(senderClient, "message sent", message.RequestID)
	channel.SendMessage(message.User, message.Request.Content)
>>>>>>> 48e19c91
	s.logger.Info("Message sent to channel", slog.String("channel", message.Channel), slog.String("user", username))
	err = s.storage.IndexWSMessage(message)
	if err != nil {
		// NOTE(zuczkows): Perhaps some retry logic could be applied here - for now just log warning
		s.logger.Warn("failed to index message",
			slog.String("id", message.ID),
			slog.Any("error", err),
		)
	}
}

func (s *Server) handleLeaveChannel(message protocol.Message) {
	s.mu.RLock()
	channelName := message.Channel
	senderClient, exists := s.clients[message.ClientID]
	if !exists {
		s.mu.RUnlock()
		s.logger.Error("Client not found for leave channel", slog.String("clientID", message.ClientID))
		return
	}

	channel, err := s.channelManager.Get(message.Channel)
	if err != nil {
		s.mu.RUnlock()
		s.sendError(senderClient, fmt.Sprintf("Channel %s does not exist", channelName), message.RequestID, protocol.ValidationError)
		return
	}
	s.mu.RUnlock()

	username := senderClient.GetUser()
	if !channel.HasUser(username) {
		s.sendError(senderClient, fmt.Sprintf("You are not a member of channel '%s'", channelName), message.RequestID, protocol.ForbiddenError)
		return
	}

	if err := channel.RemoveUser(username); err != nil {
		switch {
		case errors.Is(err, chat.ErrNotAMember):
			s.logger.Error("trying to remove non member from a channel", slog.String("user", username), slog.String("channel", channelName))
			return
		default:
			s.logger.Error("unexpected error while removing member", slog.String("user", username), slog.Any("error", err))
		}
	}

	user, err := s.userManager.GetUser(username)
	if err != nil {
		s.logger.Warn("lost synchronization - authorized user does not exists in userManagerl", slog.String("username", username))
	}
	user.RemoveChannel(channelName)

	s.sendResponse(senderClient, fmt.Sprintf("You left channel: %s!", message.Channel), message.RequestID)
	channel.SendLeaveMessage(user.Username())

	s.mu.Lock()
	if channel.ActiveUsersCount() == 0 {
		s.channelManager.Delete(channelName)
		s.logger.Info("Channel deleted", slog.String("channel", channelName))
	}
	s.mu.Unlock()

}

func (s *Server) addClient(client *connection.Client) {
	s.mu.Lock()
	defer s.mu.Unlock()
	s.clients[client.ConnID] = client
	s.logger.Info("Client added", slog.Int("total_clients", len(s.clients)))
}

func (s *Server) removeClient(client *connection.Client) {
	s.mu.Lock()
	userName := client.GetUser()
	_, exists := s.clients[client.ConnID]
	if exists {
		delete(s.clients, client.ConnID)
		close(client.Send())
	}
	s.mu.Unlock()

	user, err := s.userManager.GetUser(userName)
	if err != nil {
		s.logger.Warn("lost synchronization - user not found in userManager", slog.Any("error", err))
		return
	}
	s.userManager.RemoveClientFromUser(userName, client)

	if !user.HasConnections() {
		s.removeUserFromAllChannels(user)
	}

	s.logger.Info("Client unregistered", slog.String("user", userName))
}

func (s *Server) sendError(client *connection.Client, message, requestID string, errType protocol.ErrorType) {
	msg := protocol.Message{
		Type:      protocol.MessageTypeResponse,
		RequestID: requestID,
		Action:    protocol.ErrorMessage,
		Response: &protocol.Response{
			Success: false,
			RespErr: &protocol.ErrorDetails{
				Type:    errType,
				Message: message,
			},
		},
	}
	client.Send() <- msg
}

func (s *Server) sendResponse(client *connection.Client, message, requestID string) {
	msg := protocol.Message{
		Type:      protocol.MessageTypeResponse,
		RequestID: requestID,
		Action:    protocol.MessageActionText,
		Response: &protocol.Response{
			Content: message,
			Success: true,
		},
	}
	client.Send() <- msg
}

func (s *Server) removeUserFromAllChannels(user *user.User) {
	userName := user.Username()

	for _, channelName := range user.GetChannels() {
		s.mu.RLock()
		channel, err := s.channelManager.Get(channelName)
		if err != nil {
			s.logger.Warn("lost synchronization - user belongs to non existing channel", slog.String("username", userName), slog.String("channel", channelName))
			user.RemoveChannel(channelName)
			continue
		}
		if err := channel.RemoveUser(userName); err != nil {
			switch {
			case errors.Is(err, chat.ErrNotAMember):
				s.logger.Warn("trying to remove non member from a channel", slog.String("user", userName), slog.String("channel", channelName))
			default:
				s.logger.Error("unexpected error while removing member", slog.String("user", userName), slog.Any("error", err))
			}
			continue
		}
		user.RemoveChannel(channelName)
		s.mu.RUnlock()
		channel.SendLeaveMessage(userName)

		s.cleanupEmptyChannel(channelName, channel)

	}
}

func (s *Server) cleanupEmptyChannel(channelName string, channel *chat.Channel) {
	s.mu.Lock()
	if channel.ActiveUsersCount() == 0 {
		s.channelManager.Delete(channelName)
	}
	s.mu.Unlock()
}<|MERGE_RESOLUTION|>--- conflicted
+++ resolved
@@ -239,7 +239,6 @@
 	channel, err := s.channelManager.Get(message.Channel)
 	s.mu.RUnlock()
 
-<<<<<<< HEAD
 	if err != nil {
 		s.sendError(senderClient, fmt.Sprintf("Channel does not exist: %s", message.Channel), message.RequestID, "validation")
 	}
@@ -251,21 +250,6 @@
 	}
 	s.sendResponse(senderClient, "message sent", message.RequestID)
 	channel.SendMessage(message)
-=======
-	if !exists {
-		s.sendError(senderClient,
-			fmt.Sprintf("Channel does not exist: %s", message.Channel), message.RequestID, protocol.ValidationError)
-		return
-	}
-
-	username := senderClient.GetUser()
-	if !channel.HasUser(username) {
-		s.sendError(senderClient, fmt.Sprintf("You are not a member of this channel: %s", message.Channel), message.RequestID, protocol.ForbiddenError)
-		return
-	}
-	s.sendResponse(senderClient, "message sent", message.RequestID)
-	channel.SendMessage(message.User, message.Request.Content)
->>>>>>> 48e19c91
 	s.logger.Info("Message sent to channel", slog.String("channel", message.Channel), slog.String("user", username))
 	err = s.storage.IndexWSMessage(message)
 	if err != nil {
